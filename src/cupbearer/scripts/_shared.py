--- conflicted
+++ resolved
@@ -3,30 +3,20 @@
 import lightning as L
 import torch
 from torchmetrics.classification import Accuracy
+from torchmetrics.utilities.enums import ClassificationTask
 
 from cupbearer.data import DataFormat
 from cupbearer.models import HookedModel, ModelConfig
-<<<<<<< HEAD
-from cupbearer.utils.optimizers import OptimizerConfig
-from torchmetrics.classification import Accuracy
-from torchmetrics.utilities.enums import ClassificationTask
-=======
 from cupbearer.utils.optimizers import OptimizerConfigMixin
->>>>>>> 04aaabc8
 
 
 class Classifier(L.LightningModule):
     def __init__(
         self,
         model: ModelConfig | HookedModel,
-<<<<<<< HEAD
         num_classes: int | None,
         num_labels: int | None,
-        optim_cfg: OptimizerConfig,
-=======
-        num_classes: int,
         optim_cfg: OptimizerConfigMixin,
->>>>>>> 04aaabc8
         input_format: DataFormat | None = None,
         val_loader_names: list[str] | None = None,
         test_loader_names: list[str] | None = None,
