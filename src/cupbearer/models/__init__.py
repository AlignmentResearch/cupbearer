--- conflicted
+++ resolved
@@ -3,21 +3,17 @@
 from pathlib import Path
 
 import torch
+from transformers.modeling_utils import PreTrainedModel
+from transformers.tokenization_utils_base import PreTrainedTokenizerBase
 
-from cupbearer.data import DataFormat, TensorDataFormat, TextDataFormat
+from cupbearer.utils.data_format import DataFormat, TensorDataFormat, TextDataFormat
 from cupbearer.utils.scripts import load_config
 from cupbearer.utils.utils import BaseConfig, mutable_field
 
 from .hooked_model import HookedModel
-<<<<<<< HEAD
-from .models import CNN, MLP
+from .models import CNN, MLP, PreActBlock, PreActResNet
 from .transformers import ClassifierTransformer
 from .transformers_hf import TamperingPredictionTransformer, load_transformer
-from transformers.modeling_utils import PreTrainedModel
-from transformers.tokenization_utils_base import PreTrainedTokenizerBase
-=======
-from .models import CNN, MLP, PreActBlock, PreActResNet
->>>>>>> 7b4fbf1d
 
 
 @dataclass(kw_only=True)
@@ -31,7 +27,7 @@
 class StoredModel(ModelConfig):
     path: Path
 
-    def build_model(self, input_format) -> HookedModel:
+    def build_model(self, input_format: DataFormat) -> HookedModel:
         model_cfg = load_config(self.path, "model", ModelConfig)
         model = model_cfg.build_model(input_format)
 
@@ -101,6 +97,7 @@
             )
         return ClassifierTransformer(self.model, self.num_classes, device=self.device)
 
+
 @dataclass
 class TamperTransformerConfig(ModelConfig):
     name: str
@@ -114,11 +111,18 @@
             )
         transformer, tokenizer, emd_dim, max_len = self._load_transformer()
         return TamperingPredictionTransformer(
-            model=transformer, tokenizer=tokenizer, embed_dim=emd_dim, 
-            max_length=max_len, n_sensors=self.n_sensors, sensor_token=self.sensor_token
+            model=transformer,
+            tokenizer=tokenizer,
+            embed_dim=emd_dim,
+            max_length=max_len,
+            n_sensors=self.n_sensors,
+            sensor_token=self.sensor_token,
         )
-    def _load_transformer(self) -> tuple[PreTrainedModel, PreTrainedTokenizerBase, int, int]:
-       return load_transformer(self.name)
+
+    def _load_transformer(
+        self,
+    ) -> tuple[PreTrainedModel, PreTrainedTokenizerBase, int, int]:
+        return load_transformer(self.name)
 
 
 @dataclass
@@ -133,5 +137,7 @@
     # ResNet18 default:
     num_blocks: list[int] = mutable_field([2, 2, 2, 2])
 
-    def build_model(self, input_shape) -> HookedModel:
+    def build_model(self, input_format: DataFormat) -> HookedModel:
+        if not isinstance(input_format, TensorDataFormat):
+            raise ValueError(f"CNN only supports tensor input, got {input_format}")
         return PreActResNet(PreActBlock, self.num_blocks, num_classes=self.output_dim)