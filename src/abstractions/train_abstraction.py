--- conflicted
+++ resolved
@@ -1,13 +1,6 @@
 # based on the flax example code
 
-<<<<<<< HEAD
 from pathlib import Path
-=======
-# Create histogram of consistency (added) losses
-# (One for losses for clean data, one for zeros with a backdoor over training examples at end)
-
-
->>>>>>> 07493464
 import sys
 from typing import Callable, Optional
 from abstractions.computations import get_abstraction_maps
@@ -16,11 +9,8 @@
 import jax.numpy as jnp
 from jax.config import config as jax_config
 from loguru import logger
-<<<<<<< HEAD
 import sklearn.metrics
-=======
 import matplotlib.pyplot as plt
->>>>>>> 07493464
 
 from omegaconf import DictConfig, OmegaConf
 from hydra.utils import to_absolute_path
@@ -137,73 +127,7 @@
         # that we aren't aiming to predict
         self.output_loss_fn = output_loss_fn
 
-<<<<<<< HEAD
     def create_functions(self):
-=======
-    def create_functions(self, return_losses_fn: bool = False):
-        def losses(params, state, batch, mask=None, return_losses=False):
-            logits, activations = batch
-            abstractions, predicted_abstractions, predicted_logits = state.apply_fn(
-                {"params": params}, activations
-            )
-            assert isinstance(abstractions, list)
-            assert isinstance(predicted_abstractions, list)
-            assert len(abstractions) == len(predicted_abstractions) + 1
-            b, d = abstractions[0].shape
-            assert predicted_abstractions[0].shape == (b, d)
-            assert logits.shape == (b, 10)
-            # Output dimension of abstraction may be different from full computation,
-            # depending on the output_loss_fn. So only check batch dimension.
-            assert predicted_logits.shape[0] == b
-
-            if mask is None:
-                mask = jnp.ones((b,))
-            assert mask.shape == (b,)
-            num_samples = mask.sum()
-
-            output_losses = self.output_loss_fn(predicted_logits, logits)
-            output_losses *= mask
-            # Can't take mean here because we don't want to count masked samples
-            output_loss = output_losses.sum() / num_samples
-            # Consistency loss:
-            consistency_loss = jnp.array(0)
-            consistency_losses = None
-            # Skip the first abstraction, since there's no prediction for that
-            for abstraction, predicted_abstraction in zip(
-                abstractions[1:], predicted_abstractions
-            ):
-                # Take mean over hidden dimension (activation dimension):
-                current_consistency_losses = (
-                    (abstraction - predicted_abstraction) ** 2
-                ).mean(-1)
-
-                if mask is not None:
-                    current_consistency_losses *= mask
-
-                if consistency_losses is None:
-                    consistency_losses = current_consistency_losses
-                else:
-                    consistency_losses += current_consistency_losses
-
-                # Now we also take the mean over the batch (outside the sqrt and after
-                # masking). As before, we don't want to count masked samples.
-                consistency_loss += (
-                    jnp.sqrt(current_consistency_losses).sum() / num_samples
-                )
-
-            consistency_loss /= len(predicted_abstractions)
-
-            loss = output_loss + consistency_loss
-
-            if return_losses:
-                return loss, (output_loss, consistency_loss), consistency_losses
-
-            return loss, (output_loss, consistency_loss)
-            # accumulate over batches and make histogram: backdoor_zeros_loss, train_loss
-            # don't need to plot for every batch, only after training (after last training epoch, once model is trained)
-
-        # called once per batch (several hundred times per epoch)
->>>>>>> 07493464
         def train_step(state, batch):
             loss_fn = lambda params: compute_losses(
                 params, state, batch, output_loss_fn=self.output_loss_fn
@@ -248,12 +172,8 @@
             }
             return metrics
 
-        if return_losses_fn:
-            return train_step, eval_step, losses
         return train_step, eval_step
 
-    # Gives epoch index, not number of epochs
-    # initially, hardcode epoch = 10
     def on_training_epoch_end(self, epoch_idx, metrics):
         logger.log("METRICS", self._prettify_metrics(metrics))
 
@@ -354,24 +274,6 @@
         test_loaders=None,
         num_epochs=cfg.num_epochs,
     )
-    # Visualizations for consistency losses
-    train_batch = next(iter(train_loader))
-    _, _, train_losses_fn = trainer.create_functions(return_losses_fn=True)
-    _, _, train_losses = train_losses_fn(
-        trainer.state.params, trainer.state, train_batch, return_losses=True
-    )
-    plt.hist(train_losses, label="train_losses")
-
-    # TODO: add code to get backdoor losses
-    # backdoor_batch = next(iter(backdoor_loader))
-    # backdoor_losses = train_losses_fn(trainer.state.params, trainer.state, backdoor_batch, return_losses=True)
-    # plt.hist(backdoor_losses, label="backdoor_losses")
-    # plt.show() will open new window, change later to plt.savefig()
-    plt.xlabel("Consistency Loss")
-    plt.ylabel("Frequency")
-    plt.title("Consistency Losses for Train and Backdoor Data")
-    plt.savefig(fname="consistency_losses.png")
-
     trainer.save_model()
 
     mixed_loader = data.get_data_loader(
@@ -393,11 +295,16 @@
     trainer.log_metrics({"AUC_ROC": auc_roc})
     logger.log("METRICS", f"AUC_ROC: {auc_roc:.4f}")
 
+    # Visualizations for consistency losses
+    plt.hist(losses[infos["backdoored"] == 0], bins=100, alpha=0.5, label="clean")
+    plt.hist(losses[infos["backdoored"] == 1], bins=100, alpha=0.5, label="backdoored")
+    plt.legend()
+    plt.xlabel("Loss")
+    plt.ylabel("Frequency")
+    plt.title("Consistency/Output Losses for Clean and Backdoor Data")
+    plt.savefig("histogram.pdf")
+
     trainer.close_loggers()
-
-    # Add code that does pass over trained loader, validation loader
-    # can save plot in a file in working directory (using hydra - date, time)
-    # pyplot.savefig - save as a pdf
 
 
 if __name__ == "__main__":
